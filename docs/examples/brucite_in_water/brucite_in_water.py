from molecular_builder import create_bulk_crystal, carve_geometry, write, pack_water
from molecular_builder.geometry import BoxGeometry
import numpy as np 

L = np.array([80, 60, 80])
atoms = create_bulk_crystal("brucite", L)

L = atoms.cell.lengths()

<<<<<<< HEAD
geometry = BoxGeometry(center=L/2, 
=======
geometry = BoxGeometry(  center=L/2, 
>>>>>>> e03bd845
                         length=[L[0], L[1]/2-3, 4*L[2]/5+2], 
                         periodic_boundary_condition=(True, True, True))

carve_geometry(atoms, geometry, side="out")

volume = atoms.cell.volume
water_volume = volume-geometry.volume()
pack_water(atoms=atoms, volume=water_volume, pbc=2.0, tolerance=1.8)

write(atoms, "brucite_in_water.data", bond_specs=("O", "H", 1.02))
write(atoms, "brucite_in_water_perspective.png", bond_specs=("O", "H", 1.02), camera_dir=[1, 0, 0], viewport_type="perspective", size=(480, 640))
write(atoms, "brucite_in_water_orthogonal.png", bond_specs=("O", "H", 1.02), camera_dir=[1, 0, 0], viewport_type="orthogonal", size=(480, 640))<|MERGE_RESOLUTION|>--- conflicted
+++ resolved
@@ -7,11 +7,7 @@
 
 L = atoms.cell.lengths()
 
-<<<<<<< HEAD
-geometry = BoxGeometry(center=L/2, 
-=======
 geometry = BoxGeometry(  center=L/2, 
->>>>>>> e03bd845
                          length=[L[0], L[1]/2-3, 4*L[2]/5+2], 
                          periodic_boundary_condition=(True, True, True))
 
