import ase.spacegroup
from ase.calculators.lammps import Prism, convert
import ase.io
import sys
import os
import numpy as np
from .crystals import crystals 
from .geometry import BoxGeometry
import requests 
import requests_cache
import tempfile
from clint.textui import progress
from werkzeug.utils import secure_filename


def create_bulk_crystal(name, size, round="up"):
    """Create a bulk crystal from a spacegroup description.

    :param name: name of the crystal. A list can be found by @TODO
    :type name: str
    :param size: size of the bulk crystal. In the case of a triclinic cell, the dimensions are the ones along the diagonal of the cell matrix, and the crystal tilt decides the rest.  
    :type size: array_like with 3 elements

    :return: ase.Atoms object containing the crystal
    :rtype: ase.Atoms
    """
    crystal = crystals[name]
    a, b, c, alpha, beta, gamma = [crystal[i] for i in ["a", "b", "c", "alpha", "beta", "gamma"]]
    lx, ly, lz = size[0], size[1], size[2]
    
    cellpar = [a, b, c, alpha, beta, gamma]
    repeats = [lx/a, ly/b/np.sin(np.radians(gamma)), lz/c/np.sin(np.radians(alpha))/np.sin(np.radians(beta))]
    if round == "up":
        repeats = [int(np.ceil(i)) for i in repeats]
    elif round == "down":
        repeats = [int(np.floor(i)) for i in repeats]
    elif round == "round":
        repeats = [int(round(i)) for i in repeats]
    else:
        raise ValueError
    myCrystal = ase.spacegroup.crystal(
                    crystal["elements"],
                    crystal["positions"],
                    spacegroup = crystal["spacegroup"],
                    cellpar = [crystal[i] for i in ["a", "b", "c", "alpha", "beta", "gamma"]],
                    size=repeats)

    ###############################################################################
    # Creating a Lammps prism and then recreating the ase cell is necessary 
    # to avoid flipping of the simulation cell when outputing the lammps data file
    # By making the transformation here, what we see in the lammps output is the same as
    # the system we are actually carving into
    p = Prism(myCrystal.cell)
    xhi, yhi, zhi, xy, xz, yz = p.get_lammps_prism()
    xlo = 0; ylo = 0; zlo= 0
    cell = np.zeros((3, 3))
    cell[0, 0] = xhi - xlo
    cell[1, 1] = yhi - ylo
    cell[2, 2] = zhi - zlo
    if xy is not None:
        cell[1, 0] = xy
    if xz is not None:
        cell[2, 0] = xz
    if yz is not None:
        cell[2, 1] = yz

    myCrystal.set_cell(cell)
    myCrystal.wrap()
    ##################################################################################
    return myCrystal

def carve_geometry(atoms, geometry, side="in", return_carved=False):
    """Delete atoms according to geometry.

    Arguments: 
        atoms -- The ase Atoms object containing the molecular system 
        geometry -- A molecular_builder.geometry.Geometry object defining the region to be carved
        side -- Whether to carve out the inside or the outside of geometry

    Returns:  
        Number of deleted atoms 
        Optionally an atoms object containing the atoms that were carved away
    """

    if return_carved:
        atoms_copy = atoms.copy()
    
    geometry_indices = geometry(atoms)
    
    if side == "in":
        delete_indices = geometry_indices
    elif side == "out":
        delete_indices = np.logical_not(geometry_indices)
    else: 
        raise ValueError

    del atoms[delete_indices] 
    
    if not return_carved:
        return np.sum(delete_indices)
    else: 
        del atoms_copy[np.logical_not(delete_indices)]
        return np.sum(delete_indices), atoms_copy



def fetch_prepared_system(name):
    """Retrieves molecular system from an online repository. Caches data locally with requests-cache, which creates a sqlite database locally. 

    args: 
    Name -- name of system to be retrieved

    Returns 
        atoms -- ase.Atoms object with the system 
    """
    requests_cache.install_cache('python_molecular_builder_cache')
    f = tempfile.TemporaryFile(mode="w+t")
    url = f"https://zenodo.org/record/3774915/files/{secure_filename(name)}.data"
    print("URI: ", url)
    r = requests.get(url, stream=True)
    print(r.encoding)
    r.encoding="utf-8"
    total_length = int(r.headers.get('content-length'))
    print(f"Downloading data file {name}")
    chunk_size = 4096
    for chunk in progress.bar(r.iter_content(chunk_size=chunk_size, decode_unicode=True), expected_size=(total_length/chunk_size) + 1): 
        if chunk:
            f.write(chunk)
            f.flush()
    f.seek(0)

    atoms = ase.io.read(f, format="lammps-data", style="atomic")
    return atoms 
<<<<<<< HEAD
    


def pack_water(number, atoms=None, geometry=None, side='in', pbc=False, tolerance=2.0):
    """Pack water molecules into voids at a given volume defined by a geometry.
    
    :param number: Number of water molecules
    :type number: int
    :param atoms: ase Atoms object that specifies where the solid is
    :type atoms: Atoms object
    :param geometry: Geometry object specifying where to pack water
    :type geometry: Geometry object
    :param side: Pack water inside/outside of geometry
    :type side: str
    :param pbc: Ensures that the water molecules are separated by a certain distance through periodic boundaries. If float, the same distance is applied in all directions
    :type pbc: float or ndarray
    :param tolerance: minimum separation distance between molecules. 2.0 by default.
    :type tolerance: float
    
    :returns: Coordinates of the packed water
    """
    
    format_s, format_v = "pdb", "proteindatabank"    
    side += "side"
    
    if atoms is not None:
        # Geometrical properties of solid
        positions = atoms.get_positions()
        ll_corner = np.min(positions, axis=0)
        ur_corner = np.max(positions, axis=0)
        center = (ur_corner + ll_corner) / 2
        length = ur_corner - ll_corner
    
    if atoms is None and geometry is None:
        raise ValueError("Either atoms or geometry has to be given")
    elif geometry is None:
        # The default water geometry is a box which capsules the solid
        if type(pbc) is list or type(pbc) is tuple:
            pbc = np.array(pbc)
        if pbc is not False:
            center -= pbc / 2
            length -= pbc
        geometry = BoxGeometry(center, length)
    
    cwd = os.getcwd()
    with tempfile.TemporaryDirectory() as tmp_dir:
        os.chdir(tmp_dir)
        sys.path.append(tmp_dir)
        
        if atoms is not None:
            # Write solid structure to pdb-file
            atoms.write(f"atoms.{format_s}", format=format_v)
        
        # Copy water.pdb to templorary directory
        from shutil import copyfile
        this_dir, this_filename = os.path.split(__file__)
        water_data = this_dir + f"/data_files/water.{format_s}"
        copyfile(water_data, f"water.{format_s}")
        
        # Generate packmol input script
        with open("input.inp", "w") as f:
            f.write(f"tolerance {tolerance}\n")
            f.write(f"filetype {format_s}\n")
            f.write(f"output out.{format_s}\n")
            if atoms is not None:
                f.write(f"structure atoms.{format_s}\n")
                f.write("  number 1\n")
                f.write("  center\n")
                f.write(f"  fixed {center[0]} {center[1]} {center[2]} 0 0 0\n")
                f.write("end structure\n\n")
            f.write(geometry.packmol_structure(number, side))
        
        # Run packmol input script
        try:
            os.system("packmol < input.inp")
        except:
            raise OSError("packmol is not found. For installation instructions, see http://m3g.iqm.unicamp.br/packmol/download.shtml.")
        
        # Read packmol outfile
        water = ase.io.read(f"out.{format_s}", format=format_v)
        
    os.chdir(cwd)
        
    if atoms is not None:
        # Remove solid
        del water[:len(atoms)]
    
    # Geometrical properties of water
    ll_corner = geometry.ll_corner
    ur_corner = geometry.ur_corner
    center = (ur_corner + ll_corner) / 2
    length = ur_corner - ll_corner
    
    # Scale water box correctly
    water.set_cell(np.diag(length))
    return water
=======

def write(atoms, filename, bond_specs = None, size=(640, 480), atom_style="molecular"):
    """Write atoms to lammps data file 

    :param atoms: The atoms object to write to file 
    :type atoms: ase.Atoms 
    :param filename: filename to write to. Can either have suffix `.data` or `.png`, in which case a Lammps data file or a png picture will be produced, respectively. 
    :type filename: str 
    :param bonds_spec: List of (element1, element2, cutoff)
    :type bonds_spec: List of tuples
    """
    import os 
    suffix = os.path.splitext(filename)[1]

    if not suffix in [".data", ".png"]:
        raise ValueError(f"Invalid file format {suffix}")

    import tempfile
    import os
    from ase.formula import Formula 
    # Using tempfile and write + read rather than ovito's ase_to_ovito and back because the 
    # ordering of particle types for some (bug) reason becomes unpredictable 
    with tempfile.TemporaryDirectory() as tmp_dir:
        symbols = list(Formula(atoms.get_chemical_formula()).count().keys())
        symbols_dict = {}
        for i, symbol in enumerate(symbols): 
            symbols_dict[symbol] = i+1
        atoms.write(os.path.join(tmp_dir, "tmp.data"), format="lammps-data", specorder = symbols)
        
        from ovito.io import import_file, export_file
        from ovito.modifiers import CreateBondsModifier
        
        pipeline = import_file(os.path.join(tmp_dir, "tmp.data"))
        
        # Accept a single tuple not contained in a list if there is only one bond type. 
        if not bond_specs is None: 
            bondsmodifier = CreateBondsModifier(mode = CreateBondsModifier.Mode.Pairwise)
            if not isinstance(bond_specs, list) and isinstance(bond_specs, tuple):
                bond_specs = [bond_specs]
            for element in bond_specs:
                bondsmodifier.set_pairwise_cutoff(  symbols_dict[element[0]], 
                                                    symbols_dict[element[1]], 
                                                    element[2])
            pipeline.modifiers.append(bondsmodifier)
        pipeline.compute()
        if suffix == ".data":
            export_file(pipeline, filename, "lammps/data", atom_style=atoms_style)

        elif suffix == ".png":
            from ovito.vis import Viewport, TachyonRenderer, OpenGLRenderer
            pipeline.add_to_scene()
            vp = Viewport(type = Viewport.Type.Perspective, camera_dir = (2, 1, -1))
            vp.zoom_all(size=size)
            vp.render_image(filename=filename, size=size, renderer=TachyonRenderer())
>>>>>>> 436d25e1
<|MERGE_RESOLUTION|>--- conflicted
+++ resolved
@@ -131,7 +131,6 @@
 
     atoms = ase.io.read(f, format="lammps-data", style="atomic")
     return atoms 
-<<<<<<< HEAD
     
 
 
@@ -228,7 +227,7 @@
     # Scale water box correctly
     water.set_cell(np.diag(length))
     return water
-=======
+
 
 def write(atoms, filename, bond_specs = None, size=(640, 480), atom_style="molecular"):
     """Write atoms to lammps data file 
@@ -282,5 +281,4 @@
             pipeline.add_to_scene()
             vp = Viewport(type = Viewport.Type.Perspective, camera_dir = (2, 1, -1))
             vp.zoom_all(size=size)
-            vp.render_image(filename=filename, size=size, renderer=TachyonRenderer())
->>>>>>> 436d25e1
+            vp.render_image(filename=filename, size=size, renderer=TachyonRenderer())