--- conflicted
+++ resolved
@@ -112,7 +112,6 @@
         "elements" : ["Si", "C"],
         "positions" : [(0.25, 0.25, 0.25), (0.,0.,0.)]
     },
-<<<<<<< HEAD
     "calcite" :
     {
         "a" : 4.9900,
@@ -125,7 +124,7 @@
         "elements" : ["Ca","C","O"],
         "positions" : [(0,0,0),(0,0,0.25),(0.2578,0,0.25)],
         "citation" : "Graf DL. Crystallographic tables for the rhombohedral carbonates. American Mineralogist: Journal of Earth and Planetary Materials. 1961 Dec 1;46(11-12):1283-316."
-=======
+    },
     "sodium_chlorate" : 
     {
         "a" : 6.57,
@@ -138,6 +137,5 @@
         "elements" : ["Na", "Cl", "O"],
         "positions" : [(0.064, 0.064, 0.064), (0.417, 0.417, 0.417), (0.303, 0.592, 0.5)],
         "citation" : "Zeitschrift fuer Kristallographie, Kristallgeometrie, Kristallphysik, Kristallchemie (-144,1977) (1929) 71, 517-529"
->>>>>>> a2061a34
     }
 }